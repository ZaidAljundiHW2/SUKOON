body {
<<<<<<< HEAD
  background-color: white;
  font-family: 'spotifyFontLight', sans-serif;
  font-weight: bold;
}

* {
background-color: white;
font-family: 'spotifyFontLight', sans-serif;
font-weight: bold;
}

.Sukoon-logo {
font-family: 'BrooklynFont', sans-serif;
}

@font-face {
font-family: 'SpotifyFont';
src: url('./Gotham-Black.otf') format('opentype');
font-weight: 400;
font-style: normal;
color: black;
}

@font-face {
font-family: 'BrooklynFont';
src: url('./Brooklyn_Normal_1.otf') format('opentype');
font-weight: 100;
font-style: normal;
color: black;
}

@font-face {
  font-family: 'spotifyFontLight';
  src: url('./Spotify-Font/GothamBook.ttf') format('truetype');
  font-weight: bold;
  font-style: normal;
  color: black;
=======
    background-color: white;
    font-family: 'spotifyFontLight', sans-serif;
    font-weight: bold;
}

* {
  background-color: white;
  font-family: 'spotifyFontLight', sans-serif;
  font-weight: bold;
}

.Sukoon-logo {
  font-family: 'BrooklynFont', sans-serif;
}

@font-face {
  font-family: 'SpotifyFont';
  src: url('./Gotham-Black.otf') format('opentype');
  font-weight: 100;
  font-style: normal;
  color: black;
}

@font-face {
  font-family: 'BrooklynFont';
  src: url('./Brooklyn_Normal_1.otf') format('opentype');
  font-weight: 100;
  font-style: normal;
  color: black;
}

@font-face {
    font-family: 'spotifyFontLight';
    src: url('./GothamBook.ttf') format('truetype');
    font-weight: bold;
    font-style: normal;
    color: black;
>>>>>>> 43e103d3
}

*,
*::before,
*::after {
margin: 0;
padding: 0;
box-sizing: border-box;
}


html, body {
  height: 100%;
}

#root {
  min-height: 100%;
  display: flex;
  flex-direction: column;
}


.introGuest, .totalConsShow, .totConsHeading {

  font-family: 'SpotifyFont', sans-serif;


}<|MERGE_RESOLUTION|>--- conflicted
+++ resolved
@@ -1,46 +1,7 @@
 body {
-<<<<<<< HEAD
   background-color: white;
   font-family: 'spotifyFontLight', sans-serif;
   font-weight: bold;
-}
-
-* {
-background-color: white;
-font-family: 'spotifyFontLight', sans-serif;
-font-weight: bold;
-}
-
-.Sukoon-logo {
-font-family: 'BrooklynFont', sans-serif;
-}
-
-@font-face {
-font-family: 'SpotifyFont';
-src: url('./Gotham-Black.otf') format('opentype');
-font-weight: 400;
-font-style: normal;
-color: black;
-}
-
-@font-face {
-font-family: 'BrooklynFont';
-src: url('./Brooklyn_Normal_1.otf') format('opentype');
-font-weight: 100;
-font-style: normal;
-color: black;
-}
-
-@font-face {
-  font-family: 'spotifyFontLight';
-  src: url('./Spotify-Font/GothamBook.ttf') format('truetype');
-  font-weight: bold;
-  font-style: normal;
-  color: black;
-=======
-    background-color: white;
-    font-family: 'spotifyFontLight', sans-serif;
-    font-weight: bold;
 }
 
 * {
@@ -56,7 +17,7 @@
 @font-face {
   font-family: 'SpotifyFont';
   src: url('./Gotham-Black.otf') format('opentype');
-  font-weight: 100;
+  font-weight: 400;  
   font-style: normal;
   color: black;
 }
@@ -70,22 +31,20 @@
 }
 
 @font-face {
-    font-family: 'spotifyFontLight';
-    src: url('./GothamBook.ttf') format('truetype');
-    font-weight: bold;
-    font-style: normal;
-    color: black;
->>>>>>> 43e103d3
+  font-family: 'spotifyFontLight';
+  src: url('./Spotify-Font/GothamBook.ttf') format('truetype'); 
+  font-weight: bold;
+  font-style: normal;
+  color: black;
 }
 
 *,
 *::before,
 *::after {
-margin: 0;
-padding: 0;
-box-sizing: border-box;
+  margin: 0;
+  padding: 0;
+  box-sizing: border-box;
 }
-
 
 html, body {
   height: 100%;
@@ -97,10 +56,8 @@
   flex-direction: column;
 }
 
-
-.introGuest, .totalConsShow, .totConsHeading {
-
-  font-family: 'SpotifyFont', sans-serif;
-
-
+.introGuest,
+.totalConsShow,
+.totConsHeading {
+  font-family: 'SpotifyFont', sans-serif;
 }