--- conflicted
+++ resolved
@@ -1,4 +1,3 @@
-<<<<<<< HEAD
 // App.tsx
 import { Route, Routes } from 'react-router-dom'; // Import Routes and Route
 import Register from '@/customComponents/login/register.tsx';
@@ -8,27 +7,21 @@
 import ResetPassword from '@/customComponents/login/ResetPassword.tsx';
 import OTP from '@/customComponents/login/OTP.tsx';
 import NewPass from '@/customComponents/login/NewPass.tsx';
-=======
-
->>>>>>> ab077c5d
+import Statistics from '@/customComponents/stats/stats_mainpage'; // Ensure the correct path to your Statistics component
 
 const App = () => {
   return (
     <Routes>
-<<<<<<< HEAD
       <Route path="/" element={<Auth />} />         {/* Home or Auth page */}
       <Route path="/login" element={<Login />} />   {/* Login page */}
       <Route path="/register" element={<Register />} /> {/* Register page */}
-      <Route path="/QRWait" element={<QRWait />} />
-      <Route path="/ResetPassword" element={<ResetPassword />} />
-      <Route path="/OTP" element={<OTP />} />
-      <Route path="/NewPass" element={<NewPass />} />
-      
-=======
-
->>>>>>> ab077c5d
+      <Route path="/QRWait" element={<QRWait />} /> {/* QR Wait page */}
+      <Route path="/ResetPassword" element={<ResetPassword />} /> {/* Reset Password page */}
+      <Route path="/OTP" element={<OTP />} /> {/* OTP page */}
+      <Route path="/NewPass" element={<NewPass />} /> {/* New Password page */}
+      <Route path="/stats" element={<Statistics />} /> {/* Statistics page */}
     </Routes>
   );
 };
 
-export default App;+export default App;