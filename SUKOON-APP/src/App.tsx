--- conflicted
+++ resolved
@@ -1,19 +1,13 @@
 // App.tsx
-import {Route, Routes} from 'react-router-dom'; // Import Routes and Route
+import { Route, Routes } from 'react-router-dom'; // Import Routes and Route
 import Register from '@/customComponents/login/register.tsx';
 import Auth from '@/customComponents/login/auth.tsx';
 import Login from '@/customComponents/login/Login.tsx';
-<<<<<<< HEAD
-import AccountsPage from '@/customComponents/login/AccountsPage.tsx'; // Use @ alias
-import AccInfo from  '@/customComponents/login/AccInfo.tsx'; // Use @ alias
-import Rate from  '@/customComponents/login/Rate'; // Use @ alias
-=======
 import QRWait from '@/customComponents/login/QRWait.tsx';
 import ResetPassword from '@/customComponents/login/ResetPassword.tsx';
 import OTP from '@/customComponents/login/OTP.tsx';
 import NewPass from '@/customComponents/login/NewPass.tsx';
 import Statistics from '@/customComponents/stats/stats_mainpage'; // Ensure the correct path to your Statistics component
->>>>>>> d56e3c0a
 
 const App = () => {
   return (
@@ -21,19 +15,11 @@
       <Route path="/" element={<Auth />} />         {/* Home or Auth page */}
       <Route path="/login" element={<Login />} />   {/* Login page */}
       <Route path="/register" element={<Register />} /> {/* Register page */}
-<<<<<<< HEAD
-      <Route path="/accounts" element={<AccountsPage />} />
-      <Route path="/accinfo" element={<AccInfo />} />
-      <Route path="/rating" element={<Rate />} />
-
-
-=======
       <Route path="/QRWait" element={<QRWait />} /> {/* QR Wait page */}
       <Route path="/ResetPassword" element={<ResetPassword />} /> {/* Reset Password page */}
       <Route path="/OTP" element={<OTP />} /> {/* OTP page */}
       <Route path="/NewPass" element={<NewPass />} /> {/* New Password page */}
       <Route path="/stats" element={<Statistics />} /> {/* Statistics page */}
->>>>>>> d56e3c0a
     </Routes>
   );
 };
