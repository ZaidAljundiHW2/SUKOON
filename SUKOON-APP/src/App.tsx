// App.tsx
import { Route, Routes } from 'react-router-dom'; // Import Routes and Route
import Register from '@/customComponents/login/register.tsx';
import Auth from '@/customComponents/login/auth.tsx';
import Login from '@/customComponents/login/Login.tsx';
<<<<<<< HEAD
import Homepage from '@/customComponents/homepage/Homepage.tsx'
import PinnedMenu from './customComponents/homepage/pinnedMenu';
import Navbar from './customComponents/navBar/Navbar';

const App = () => {
  return (
    <div>
      <Homepage />
      <Navbar />

    </div>
    
=======
import QRWait from '@/customComponents/login/QRWait.tsx';
import ResetPassword from '@/customComponents/login/ResetPassword.tsx';
import OTP from '@/customComponents/login/OTP.tsx';
import NewPass from '@/customComponents/login/NewPass.tsx';
import Statistics from '@/customComponents/stats/stats_mainpage'; // Ensure the correct path to your Statistics component

const App = () => {
  return (
    <Routes>
      <Route path="/" element={<Auth />} />         {/* Home or Auth page */}
      <Route path="/login" element={<Login />} />   {/* Login page */}
      <Route path="/register" element={<Register />} /> {/* Register page */}
      <Route path="/QRWait" element={<QRWait />} /> {/* QR Wait page */}
      <Route path="/ResetPassword" element={<ResetPassword />} /> {/* Reset Password page */}
      <Route path="/OTP" element={<OTP />} /> {/* OTP page */}
      <Route path="/NewPass" element={<NewPass />} /> {/* New Password page */}
      <Route path="/stats" element={<Statistics />} /> {/* Statistics page */}
    </Routes>
>>>>>>> 43e103d3
  );
};

export default App;<|MERGE_RESOLUTION|>--- conflicted
+++ resolved
@@ -3,20 +3,6 @@
 import Register from '@/customComponents/login/register.tsx';
 import Auth from '@/customComponents/login/auth.tsx';
 import Login from '@/customComponents/login/Login.tsx';
-<<<<<<< HEAD
-import Homepage from '@/customComponents/homepage/Homepage.tsx'
-import PinnedMenu from './customComponents/homepage/pinnedMenu';
-import Navbar from './customComponents/navBar/Navbar';
-
-const App = () => {
-  return (
-    <div>
-      <Homepage />
-      <Navbar />
-
-    </div>
-    
-=======
 import QRWait from '@/customComponents/login/QRWait.tsx';
 import ResetPassword from '@/customComponents/login/ResetPassword.tsx';
 import OTP from '@/customComponents/login/OTP.tsx';
@@ -35,7 +21,6 @@
       <Route path="/NewPass" element={<NewPass />} /> {/* New Password page */}
       <Route path="/stats" element={<Statistics />} /> {/* Statistics page */}
     </Routes>
->>>>>>> 43e103d3
   );
 };
 
