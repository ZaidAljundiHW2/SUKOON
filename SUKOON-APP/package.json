--- conflicted
+++ resolved
@@ -12,13 +12,6 @@
   "dependencies": {
     "@chakra-ui/form-control": "^2.2.0",
     "@chakra-ui/icons": "^2.2.4",
-<<<<<<< HEAD
-    "@chakra-ui/react": "^3.5.1",
-    "@emotion/react": "^11.14.0",
-    "@emotion/styled": "^11.14.0",
-    "@hookform/resolvers": "^3.10.0",
-    "framer-motion": "^11.18.2",
-=======
     "@chakra-ui/react": "^3.2.3",
     "@chakra-ui/system": "^2.6.2",
     "@emotion/react": "^11.14.0",
@@ -26,15 +19,11 @@
     "@yudiel/react-qr-scanner": "^2.1.0",
     "firebase": "^11.1.0",
     "framer-motion": "^11.15.0",
->>>>>>> d56e3c0a
     "next-themes": "^0.4.4",
     "react": "^19.0.0",
     "react-dom": "^19.0.0",
-    "react-hook-form": "^7.54.2",
     "react-icons": "^5.4.0",
-    "react-rating": "^2.0.5",
-    "react-router-dom": "^7.0.2",
-    "zod": "^3.24.1"
+    "react-router-dom": "^7.0.2"
   },
   "devDependencies": {
     "@eslint/js": "^9.15.0",
