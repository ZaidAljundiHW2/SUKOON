--- conflicted
+++ resolved
@@ -16,18 +16,13 @@
     "@chakra-ui/system": "^2.6.2",
     "@emotion/react": "^11.14.0",
     "@emotion/styled": "^11.14.0",
-<<<<<<< HEAD
-    "firebase": "^11.2.0",
-=======
     "@yudiel/react-qr-scanner": "^2.1.0",
     "firebase": "^11.1.0",
->>>>>>> 43e103d3
     "framer-motion": "^11.15.0",
     "next-themes": "^0.4.4",
     "react": "^19.0.0",
     "react-dom": "^19.0.0",
     "react-icons": "^5.4.0",
-    "react-lottie-player": "^2.1.0",
     "react-router-dom": "^7.0.2"
   },
   "devDependencies": {
