--- conflicted
+++ resolved
@@ -9,7 +9,6 @@
   ButtonGroup,
 } from "@chakra-ui/react";
 import { toaster } from "@/components/ui/toaster";
-<<<<<<< HEAD
 import { useNavigate } from "react-router-dom";
 import {
   BarChart,
@@ -34,116 +33,6 @@
 
 // Import the JSON data - use the custom admin hub JSON
 import adminHubData from "./demo-admin-hub.json";
-=======
-import { useNavigate } from 'react-router-dom';
-import { BarChart, Bar, XAxis, YAxis, CartesianGrid, Tooltip, Legend, ResponsiveContainer } from 'recharts';
-import './Stats.css';
-import DownloadButton from './DownloadButton';
-
-// Enhanced JSON data with fake data for all time periods
-const hubData = {
-  "hub_id": "GFM4Y",
-  "hub_name": "Central Admin Hub",
-  "hub_type": "admin",
-  "energy_data": {
-    "daily": {
-      "total_energy": 11.6,
-      "unit": "kWh",
-      "date": "2025-03-18",
-      "tenant_hubs": {
-        "Apartment Building C": {
-          "hub_id": "222iii",
-          "energy_value": 11.6,
-          "unit": "kWh"
-        }
-      }
-    },
-    "weekly": {
-      "total_energy": 74.2,
-      "unit": "kWh",
-      "week": "11",
-      "year": "2025",
-      "tenant_hubs": {
-        "Apartment Building A": {
-          "hub_id": "111aaa",
-          "energy_value": 28.7,
-          "unit": "kWh"
-        },
-        "Apartment Building B": {
-          "hub_id": "333ccc",
-          "energy_value": 14.5,
-          "unit": "kWh"
-        },
-        "Apartment Building C": {
-          "hub_id": "222iii",
-          "energy_value": 31.0,
-          "unit": "kWh"
-        }
-      }
-    },
-    "monthly": {
-      "total_energy": 284.3,
-      "unit": "kWh",
-      "month": "03",
-      "year": "2025",
-      "tenant_hubs": {
-        "Apartment Building A": {
-          "hub_id": "111aaa",
-          "energy_value": 98.2,
-          "unit": "kWh"
-        },
-        "Apartment Building B": {
-          "hub_id": "333ccc",
-          "energy_value": 56.4,
-          "unit": "kWh"
-        },
-        "Apartment Building C": {
-          "hub_id": "222iii",
-          "energy_value": 87.6,
-          "unit": "kWh"
-        },
-        "Commercial Building D": {
-          "hub_id": "444ddd",
-          "energy_value": 42.1,
-          "unit": "kWh"
-        }
-      }
-    },
-    "yearly": {
-      "total_energy": 3275.8,
-      "unit": "kWh",
-      "year": "2025",
-      "tenant_hubs": {
-        "Apartment Building A": {
-          "hub_id": "111aaa",
-          "energy_value": 876.3,
-          "unit": "kWh"
-        },
-        "Apartment Building B": {
-          "hub_id": "333ccc",
-          "energy_value": 654.2,
-          "unit": "kWh"
-        },
-        "Apartment Building C": {
-          "hub_id": "222iii",
-          "energy_value": 924.7,
-          "unit": "kWh"
-        },
-        "Commercial Building D": {
-          "hub_id": "444ddd",
-          "energy_value": 478.9,
-          "unit": "kWh"
-        },
-        "Office Complex E": {
-          "hub_id": "555eee",
-          "energy_value": 341.7,
-          "unit": "kWh"
-        }
-      }
-    }
-  }
-};
->>>>>>> 558fd8f0
 
 const StatsAdmin = () => {
   // Add this array with your demo user IDs
@@ -158,7 +47,6 @@
   const navigate = useNavigate();
   const [energyData, setEnergyData] = useState([]);
   const [loading, setLoading] = useState(true);
-<<<<<<< HEAD
   const [timeFilter, setTimeFilter] = useState("monthly"); // Default filter
   const [hubData, setHubData] = useState(null);
   const [isDemoUser, setIsDemoUser] = useState(false);
@@ -251,39 +139,9 @@
         }
 
         setLoading(false);
-=======
-  const [timeFilter, setTimeFilter] = useState('daily'); // Default to daily since that's where we have data
-
-  // Process energy data based on the time filter when component mounts or timeFilter changes
-  useEffect(() => {
-    setLoading(true);
-    
-    const processEnergyData = () => {
-      const timeData = hubData.energy_data[timeFilter];
-      
-      if (timeData && timeData.tenant_hubs) {
-        // Transform tenant_hubs data into the format expected by the chart
-        const formattedData = Object.entries(timeData.tenant_hubs).map(([tenantName, tenantData]) => {
-          return {
-            name: tenantName,
-            energy: tenantData.energy_value,
-            hub_id: tenantData.hub_id
-          };
-        });
-
-        // Sort by energy consumption (descending)
-        formattedData.sort((a, b) => b.energy - a.energy);
-        
-        setEnergyData(formattedData);
-      } else {
-        setEnergyData([]);
->>>>>>> 558fd8f0
       }
-      
-      setLoading(false);
     };
 
-<<<<<<< HEAD
     fetchHubData();
   }, [selectedHome, timeFilter, isDemoUser]); // Add isDemoUser as a dependency
 
@@ -325,10 +183,6 @@
       processEnergyData(hubData, timeFilter);
     }
   }, [hubData, timeFilter]);
-=======
-    processEnergyData();
-  }, [timeFilter]);
->>>>>>> 558fd8f0
 
   const goToHome = () => {
     navigate("/homepage");
@@ -345,23 +199,12 @@
     }
 
     // Create CSV content
-<<<<<<< HEAD
     const headers = ["Unit", "Energy (kWh)", "Hub Code"];
     const csvRows = [
       headers.join(","),
       ...energyData.map((item) =>
         [item.name, item.energy, item.hubCode].join(",")
       ),
-=======
-    const headers = ['Tenant', 'Energy (kWh)', 'Hub ID'];
-    const csvRows = [
-      headers.join(','),
-      ...energyData.map(item => [
-        item.name,
-        item.energy,
-        item.hub_id
-      ].join(','))
->>>>>>> 558fd8f0
     ];
 
     const csvContent = csvRows.join("\n");
@@ -387,19 +230,12 @@
 
   // Function to get the current time period label
   const getTimePeriodLabel = () => {
-<<<<<<< HEAD
     if (!hubData || !hubData.energy_data || !hubData.energy_data[timeFilter]) {
       return "";
     }
 
     const timeData = hubData.energy_data[timeFilter];
 
-=======
-    const timeData = hubData.energy_data[timeFilter];
-    
-    if (!timeData) return '';
-    
->>>>>>> 558fd8f0
     switch (timeFilter) {
       case "daily":
         return `Date: ${timeData.date}`;
@@ -449,30 +285,6 @@
         </Box>
       ) : (
         <>
-          {/* Hub Information */}
-          <Box className="shadowPinned" mt="20px" mx="20px" borderRadius="10px" bg="white">
-            <Flex direction="column" width="100%" p="15px">
-              <Heading 
-                textAlign="left" 
-                fontSize="xl" 
-                className="pinnedHeader" 
-                color="#21334a"
-                mb="10px"
-              >
-                Hub Information
-              </Heading>
-              <Text color="#21334a" mb="5px">
-                <strong>Hub ID:</strong> {hubData.hub_id}
-              </Text>
-              <Text color="#21334a" mb="5px">
-                <strong>Hub Name:</strong> {hubData.hub_name}
-              </Text>
-              <Text color="#21334a" mb="15px">
-                <strong>Hub Type:</strong> {hubData.hub_type}
-              </Text>
-            </Flex>
-          </Box>
-
           {/* Energy Consumption Chart */}
           <Box
             className="shadowPinned"
@@ -490,7 +302,8 @@
                   color="#21334a"
                   mb="10px"
                 >
-                  Energy Consumed: {getTotalEnergy()} {hubData.energy_data[timeFilter]?.unit || 'kWh'}
+                  Energy Consumed: {getTotalEnergy()}{" "}
+                  {hubData.energy_data[timeFilter]?.unit || "kWh"}
                 </Heading>
                 {isDemoUser && (
                   <Text color="#0b13b0" fontWeight="medium" mb="15px">
@@ -605,7 +418,6 @@
             </Flex>
           </Box>
 
-<<<<<<< HEAD
           {/* Units Energy Consumption */}
           <Box
             className="shadowPinned"
@@ -615,10 +427,6 @@
             bg="white"
             mb="30px"
           >
-=======
-          {/* Tenant Hubs List */}
-          <Box className="shadowPinned" mt="20px" mx="20px" borderRadius="10px" bg="white" mb="30px">
->>>>>>> 558fd8f0
             <Flex direction="column" width="100%" p="15px">
               <Heading
                 textAlign="left"
@@ -627,11 +435,7 @@
                 color="#21334a"
                 mb="15px"
               >
-<<<<<<< HEAD
                 Energy by Unit
-=======
-                Tenant Hubs
->>>>>>> 558fd8f0
               </Heading>
               {!isDemoUser ? (
                 <Flex justifyContent="center" alignItems="center" py={5}>
@@ -652,17 +456,12 @@
                       boxShadow="0 2px 4px rgba(0, 0, 0, 0.05)"
                     >
                       <Box>
-<<<<<<< HEAD
                         <Text fontWeight="medium" color="#21334a">
                           {item.name}
                         </Text>
                         <Text fontSize="sm" color="#666">
                           Hub Code: {item.hubCode}
                         </Text>
-=======
-                        <Text fontWeight="medium" color="#21334a">{item.name}</Text>
-                        <Text fontSize="sm" color="#666">Hub ID: {item.hub_id}</Text>
->>>>>>> 558fd8f0
                       </Box>
                       <Text
                         bg="#5764f7"
@@ -679,13 +478,9 @@
                 </SimpleGrid>
               ) : (
                 <Flex justifyContent="center" alignItems="center" py={5}>
-<<<<<<< HEAD
                   <Text color="#666">
                     No unit data available for this time period
                   </Text>
-=======
-                  <Text color="#666">No tenant data available for this time period</Text>
->>>>>>> 558fd8f0
                 </Flex>
               )}
             </Flex>
