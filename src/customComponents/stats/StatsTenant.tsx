--- conflicted
+++ resolved
@@ -9,7 +9,6 @@
   ButtonGroup,
 } from "@chakra-ui/react";
 import { toaster } from "@/components/ui/toaster";
-<<<<<<< HEAD
 import { useNavigate } from "react-router-dom";
 import {
   BarChart,
@@ -34,92 +33,6 @@
 
 // Import the JSON data
 import energyStatsData from "./demoData.json";
-=======
-import { useNavigate } from 'react-router-dom';
-import { BarChart, Bar, XAxis, YAxis, CartesianGrid, Tooltip, Legend, ResponsiveContainer } from 'recharts';
-import './Stats.css';
-import DownloadButton from './DownloadButton';
-
-const API_BASE_URL = 'https://api.sukoonhome.me'; // Base API URL
-
-// Helper method to get week number
-  // This is needed for the mockData creation
-  declare global {
-    interface Date {
-      getWeek(): number;
-    }
-  }
-
-// Define proper interfaces for all data structures
-interface Device {
-  device_type: string;
-  device_id?: string;
-  status?: boolean;
-  energy_value?: number;
-  unit?: string;
-  usage_hours?: number;
-}
-
-interface RoomData {
-  energy_value: number;
-  unit: string;
-  device_count: number;
-  room_id?: string;
-  devices: Device[];
-}
-
-interface TimeData {
-  total_energy: number;
-  unit: string;
-  date?: string;
-  month?: string;
-  year?: string;
-  week?: string;
-  rooms: Record<string, RoomData>;
-}
-
-interface EnergyData {
-  daily: TimeData;
-  weekly: TimeData;
-  monthly: TimeData;
-  yearly: TimeData;
-}
-
-interface HubData {
-  hub_id: string;
-  hub_name: string;
-  hub_type: string;
-  energy_data: EnergyData;
-}
-
-interface Home {
-  hubCode: string;
-  [key: string]: any; // Add other properties as needed
-}
-
-interface ChartData {
-  name: string;
-  energy: number;
-  devices: number;
-}
-
-interface LiveEnergyData {
-  hub_id: string;
-  hub_name: string;
-  total_consumption: number;
-  unit: string;
-  active_devices: number;
-  total_devices: number;
-}
-
-interface NewEndpointResponse {
-  hub_code: string;
-  date: string;
-  total_energy: number;
-  unit: string;
-  rooms: Record<string, RoomData>;
-}
->>>>>>> 558fd8f0
 
 const StatsTenant = () => {
   // Add this array with your demo user IDs
@@ -135,7 +48,6 @@
   const [energyData, setEnergyData] = useState<ChartData[]>([]);
   const [selectedHome, setSelectedHome] = useState<Home | null>(null);
   const [loading, setLoading] = useState(true);
-<<<<<<< HEAD
   const [timeFilter, setTimeFilter] = useState("monthly"); // Default filter
   const [hubData, setHubData] = useState(null);
   const [isDemoUser, setIsDemoUser] = useState(false);
@@ -157,11 +69,6 @@
 
     checkIfDemoUser();
   }, []);
-=======
-  const [timeFilter, setTimeFilter] = useState<'daily' | 'weekly' | 'monthly' | 'yearly'>('monthly'); // Default filter
-  const [hubData, setHubData] = useState<HubData | null>(null);
-  const [error, setError] = useState<string | null>(null);
->>>>>>> 558fd8f0
 
   // Load selected home from localStorage
   useEffect(() => {
@@ -172,12 +79,8 @@
     }
   }, []);
 
-<<<<<<< HEAD
   // Fetch hub data and validate with Firebase
   // Fetch hub data and validate with Firebase
-=======
-  // Fetch hub data from the API
->>>>>>> 558fd8f0
   useEffect(() => {
     const fetchHubData = async () => {
       // Skip data fetching for non-demo users
@@ -189,7 +92,6 @@
 
       if (selectedHome) {
         setLoading(true);
-<<<<<<< HEAD
 
         // For demo users, we'll always use the energyStatsData JSON
         // No need to check if the hubCode matches
@@ -197,135 +99,11 @@
         processEnergyData(energyStatsData, timeFilter);
 
         setLoading(false);
-=======
-        setError(null);
-        
-        try {
-          // First try the new endpoint format
-          const response = await fetch(`${API_BASE_URL}/hubs/${selectedHome.hubCode}/energy/${timeFilter}`);
-          
-          if (response.ok) {
-            // New endpoint format worked
-            const data = await response.json() as NewEndpointResponse;
-            
-            // Map the new endpoint format to the expected format
-            const formattedData: HubData = {
-              hub_id: data.hub_code,
-              hub_name: `Hub ${data.hub_code}`,
-              hub_type: "tenant",
-              energy_data: {
-                [timeFilter]: {
-                  total_energy: data.total_energy,
-                  unit: data.unit,
-                  date: data.date,
-                  month: timeFilter === 'monthly' ? data.date?.split('-')[1] : undefined,
-                  year: timeFilter === 'yearly' || timeFilter === 'monthly' ? data.date?.split('-')[0] : undefined,
-                  week: timeFilter === 'weekly' ? data.date?.split('-')[1] : undefined,
-                  rooms: data.rooms
-                }
-              } as unknown as EnergyData
-            };
-            
-            setHubData(formattedData);
-            processEnergyData(formattedData, timeFilter);
-          } else {
-            // Try the fallback endpoints - original format
-            const fallbackEndpoint = `${API_BASE_URL}/hub/${selectedHome.hubCode}/energy`;
-            const fallbackResponse = await fetch(fallbackEndpoint);
-            
-            if (!fallbackResponse.ok) {
-              throw new Error(`API error: ${fallbackResponse.status}`);
-            }
-            
-            const fallbackData = await fallbackResponse.json() as HubData;
-            setHubData(fallbackData);
-            processEnergyData(fallbackData, timeFilter);
-          }
-        } catch (error) {
-          console.error('Error fetching hub data:', error);
-          setError('Failed to load energy data. Please try again later.');
-          
-          // Try to load room data to show device information even if energy data fails
-          try {
-            const roomsResponse = await fetch(`${API_BASE_URL}/hubs/${selectedHome.hubCode}/rooms`);
-            if (roomsResponse.ok) {
-              const roomsData = await roomsResponse.json();
-              const formattedRooms: Record<string, RoomData> = {};
-              
-              roomsData.forEach((room: { roomName: string | number; device_count: any; roomId: any; device_details: any; }) => {
-                formattedRooms[room.roomName] = {
-                  energy_value: 0, // Default to 0 since we couldn't get energy data
-                  unit: "kWh",
-                  device_count: room.device_count || 0,
-                  room_id: room.roomId,
-                  devices: room.device_details || []
-                };
-              });
-              
-              const mockData: HubData = {
-                hub_id: selectedHome.hubCode,
-                hub_name: `Hub ${selectedHome.hubCode}`,
-                hub_type: "tenant",
-                energy_data: {
-                  daily: {
-                    total_energy: 0,
-                    unit: "kWh",
-                    date: new Date().toISOString().split('T')[0],
-                    rooms: formattedRooms
-                  },
-                  weekly: {
-                    total_energy: 0,
-                    unit: "kWh",
-                    date: new Date().toISOString().split('T')[0],
-                    week: new Date().getWeek().toString(),
-                    rooms: formattedRooms
-                  },
-                  monthly: {
-                    total_energy: 0,
-                    unit: "kWh",
-                    date: new Date().toISOString().split('T')[0],
-                    month: (new Date().getMonth() + 1).toString(),
-                    year: new Date().getFullYear().toString(),
-                    rooms: formattedRooms
-                  },
-                  yearly: {
-                    total_energy: 0,
-                    unit: "kWh",
-                    date: new Date().toISOString().split('T')[0],
-                    year: new Date().getFullYear().toString(),
-                    rooms: formattedRooms
-                  }
-                }
-              };
-              
-              setHubData(mockData);
-              processEnergyData(mockData, timeFilter);
-            } else {
-              setEnergyData([]);
-            }
-          } catch (roomError) {
-            console.error('Error fetching room data:', roomError);
-            setEnergyData([]);
-          }
-        } finally {
-          setLoading(false);
-        }
->>>>>>> 558fd8f0
       }
     };
 
     fetchHubData();
   }, [selectedHome, timeFilter, isDemoUser]); // Add isDemoUser as a dependency
-
-  
-  
-  Date.prototype.getWeek = function(): number {
-    const date = new Date(this.getTime());
-    date.setHours(0, 0, 0, 0);
-    date.setDate(date.getDate() + 3 - (date.getDay() + 6) % 7);
-    const week1 = new Date(date.getFullYear(), 0, 4);
-    return 1 + Math.round(((date.getTime() - week1.getTime()) / 86400000 - 3 + (week1.getDay() + 6) % 7) / 7);
-  };
 
   // Process energy data based on the time filter
   const processEnergyData = (hubData: HubData | null, timeFilter: string) => {
@@ -351,7 +129,6 @@
     }
 
     // Transform rooms data into the format expected by the chart
-<<<<<<< HEAD
     const formattedData = Object.entries(roomsData).map(
       ([roomName, roomData]) => {
         return {
@@ -361,15 +138,6 @@
         };
       }
     );
-=======
-    const formattedData: ChartData[] = Object.entries(roomsData).map(([roomName, roomData]) => {
-      return {
-        name: roomName,
-        energy: roomData.energy_value || 0,
-        devices: roomData.device_count || 0
-      };
-    });
->>>>>>> 558fd8f0
 
     // Sort by energy consumption (descending)
     formattedData.sort((a, b) => b.energy - a.energy);
@@ -386,37 +154,6 @@
 
   const goToHome = () => {
     navigate("/homepage");
-  };
-
-  // Function to get detailed room data
-  const fetchRoomDetails = async (roomId: string) => {
-    if (!roomId) return;
-    
-    try {
-      // Try new endpoint format first
-      const response = await fetch(`${API_BASE_URL}/room/${roomId}/energy`);
-      
-      if (!response.ok) {
-        throw new Error(`API error: ${response.status}`);
-      }
-      
-      const data = await response.json();
-      console.log('Room details:', data);
-      
-      // Show room details in a toast notification
-      toaster.create({
-        description: `Room: ${data.room_name} - Energy: ${data.energy_data[timeFilter]?.total_energy || 0} kWh`,
-        type: "info",
-      });
-      
-      return data;
-    } catch (error) {
-      console.error('Error fetching room details:', error);
-      toaster.create({
-        description: "Failed to load room details",
-        type: "error",
-      });
-    }
   };
 
   // Function to download report as CSV
@@ -468,7 +205,6 @@
     const timeData = hubData.energy_data[timeFilter];
 
     switch (timeFilter) {
-<<<<<<< HEAD
       case "daily":
         return `Date: ${timeData.date}`;
       case "weekly":
@@ -477,45 +213,8 @@
         return `Month ${timeData.month}, ${timeData.year}`;
       case "yearly":
         return `Year ${timeData.year}`;
-=======
-      case 'daily':
-        return `Date: ${timeData.date || new Date().toISOString().split('T')[0]}`;
-      case 'weekly':
-        return `Week ${timeData.week || '1'}, ${timeData.year || new Date().getFullYear()}`;
-      case 'monthly':
-        return `Month ${timeData.month || new Date().getMonth() + 1}, ${timeData.year || new Date().getFullYear()}`;
-      case 'yearly':
-        return `Year ${timeData.year || new Date().getFullYear()}`;
->>>>>>> 558fd8f0
       default:
         return "";
-    }
-  };
-
-  // Function to get the total energy for the current period
-  const getTotalEnergy = () => {
-    if (!hubData || !hubData.energy_data || !hubData.energy_data[timeFilter]) {
-      return '0';
-    }
-    
-    return hubData.energy_data[timeFilter].total_energy;
-  };
-
-  // Function to get live energy data
-  const fetchLiveEnergyData = async () => {
-    if (!selectedHome || !selectedHome.hubCode) return;
-    
-    try {
-      const response = await fetch(`${API_BASE_URL}/hubs/${selectedHome.hubCode}/live-energy`);
-      if (response.ok) {
-        const data = await response.json() as LiveEnergyData;
-        toaster.create({
-          description: `Current power consumption: ${data.total_consumption} ${data.unit} - Active devices: ${data.active_devices}/${data.total_devices}`,
-          type: "info",
-        });
-      }
-    } catch (error) {
-      console.error('Error fetching live energy data:', error);
     }
   };
 
@@ -549,7 +248,13 @@
       ) : error ? (
         <Box textAlign="center" py={10} color="red.500">
           <Text>{error}</Text>
-          <Button mt={4} colorScheme="green" onClick={() => window.location.reload()}>Retry</Button>
+          <Button
+            mt={4}
+            colorScheme="green"
+            onClick={() => window.location.reload()}
+          >
+            Retry
+          </Button>
         </Box>
       ) : (
         <>
@@ -563,7 +268,6 @@
           >
             <Flex direction="column" width="100%" p="15px">
               <Flex direction="column" mb="15px">
-<<<<<<< HEAD
                 <Heading
                   textAlign="left"
                   fontSize="xl"
@@ -584,56 +288,6 @@
                     isAttached
                     variant="outline"
                     alignSelf="flex-start"
-=======
-                <Flex justifyContent="space-between" alignItems="center" mb="10px">
-                  <Heading 
-                    textAlign="left" 
-                    fontSize="xl" 
-                    className="pinnedHeader" 
-                    color="#21334a"
-                  >
-                    Energy Consumed:
-                  </Heading>
-                  <Button 
-                    size="sm" 
-                    colorScheme="green" 
-                    onClick={fetchLiveEnergyData}
-                  >
-                    Live Usage
-                  </Button>
-                </Flex>
-                <Text color="#6cce58" fontWeight="medium" mb="15px">{getTimePeriodLabel()}</Text>
-                <ButtonGroup size="sm" isAttached variant="outline" alignSelf="flex-start">
-                  <Button 
-                    colorScheme={timeFilter === 'daily' ? 'green' : 'gray'} 
-                    onClick={() => setTimeFilter('daily')}
-                    color="#21334a"
-                    className="tenant-filter-btn"
-                  >
-                     Daily 
-                  </Button>
-                  <Button 
-                    colorScheme={timeFilter === 'weekly' ? 'green' : 'gray'} 
-                    onClick={() => setTimeFilter('weekly')}
-                    color="#21334a"
-                    className="tenant-filter-btn"
-                  >
-                    Weekly
-                  </Button>
-                  <Button 
-                    colorScheme={timeFilter === 'monthly' ? 'green' : 'gray'} 
-                    onClick={() => setTimeFilter('monthly')}
-                    color="#21334a"
-                    className="tenant-filter-btn"
-                  >
-                    Monthly
-                  </Button>
-                  <Button 
-                    colorScheme={timeFilter === 'yearly' ? 'green' : 'gray'} 
-                    onClick={() => setTimeFilter('yearly')}
-                    color="#21334a"
-                    className="tenant-filter-btn"
->>>>>>> 558fd8f0
                   >
                     <Button
                       colorScheme={timeFilter === "daily" ? "green" : "gray"}
@@ -671,22 +325,12 @@
                 )}
               </Flex>
               <Box height="300px" width="100%">
-<<<<<<< HEAD
                 {!isDemoUser ? (
                   <Flex
                     height="100%"
                     justifyContent="center"
                     alignItems="center"
                     flexDirection="column"
-=======
-                {energyData.length > 0 ? (
-                  <ResponsiveContainer width="100%" height="100%">
-                  <BarChart 
-                    data={energyData} 
-                    barSize={20} 
-                    margin={{ top: 20, right: 20, left: 5, bottom: 5 }}
-                    barGap={5}
->>>>>>> 558fd8f0
                   >
                     <Text color="#666" fontSize="lg" mb={4}>
                       No energy data available for this account
@@ -777,7 +421,9 @@
                       boxShadow="0 2px 4px rgba(0, 0, 0, 0.05)"
                       onClick={() => {
                         // Find room_id from the hubData structure
-                        const roomId = hubData?.energy_data[timeFilter]?.rooms[item.name]?.room_id;
+                        const roomId =
+                          hubData?.energy_data[timeFilter]?.rooms[item.name]
+                            ?.room_id;
                         if (roomId) {
                           fetchRoomDetails(roomId);
                         }
@@ -793,21 +439,13 @@
                           {item.devices} devices
                         </Text>
                       </Box>
-<<<<<<< HEAD
                       <Text
                         bg="#43eb7f"
                         px={3}
                         py={1}
                         borderRadius="full"
-=======
-                      <Text 
-                        bg={item.energy > 0 ? '#43eb7f' : '#e0e0e0'}
-                        px={3} 
-                        py={1} 
-                        borderRadius="full" 
->>>>>>> 558fd8f0
                         fontSize="sm"
-                        color={item.energy > 0 ? 'white' : '#666'}
+                        color={item.energy > 0 ? "white" : "#666"}
                       >
                         {item.energy} kWh
                       </Text>
